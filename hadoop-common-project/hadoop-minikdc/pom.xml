--- conflicted
+++ resolved
@@ -18,20 +18,12 @@
   <parent>
     <groupId>org.apache.hadoop</groupId>
     <artifactId>hadoop-project</artifactId>
-<<<<<<< HEAD
-    <version>3.0.0-alpha4-SNAPSHOT</version>
-=======
     <version>3.0.0-beta1-SNAPSHOT</version>
->>>>>>> 7576a688
     <relativePath>../../hadoop-project</relativePath>
   </parent>
   <modelVersion>4.0.0</modelVersion>
   <artifactId>hadoop-minikdc</artifactId>
-<<<<<<< HEAD
-  <version>3.0.0-alpha4-SNAPSHOT</version>
-=======
   <version>3.0.0-beta1-SNAPSHOT</version>
->>>>>>> 7576a688
   <description>Apache Hadoop MiniKDC</description>
   <name>Apache Hadoop MiniKDC</name>
   <packaging>jar</packaging>
