--- conflicted
+++ resolved
@@ -592,14 +592,6 @@
         toXmlItemBlock(doc, "Blocks", Long.toString(nn.blocksCount));
         toXmlItemBlock(doc, "Missing Blocks",
             Long.toString(nn.missingBlocksCount));
-<<<<<<< HEAD
-        toXmlItemBlockWithLink(doc, nn.liveDatanodeCount + " (" +
-          nn.liveDecomCount + ")", nn.httpAddress+"/dfsnodelist.jsp?whatNodes=LIVE",
-          "Live Datanode (Decommissioned)");
-        toXmlItemBlockWithLink(doc, nn.deadDatanodeCount + " (" +
-          nn.deadDecomCount + ")", nn.httpAddress+"/dfsnodelist.jsp?whatNodes=DEAD"
-          , "Dead Datanode (Decommissioned)");
-=======
         toXmlItemBlockWithLink(doc, nn.liveDatanodeCount + " ("
             + nn.liveDecomCount + ")", new URL(nn.httpAddress,
             "/dfsnodelist.jsp?whatNodes=LIVE"),
@@ -608,7 +600,6 @@
             + nn.deadDecomCount + ")", new URL(nn.httpAddress,
             "/dfsnodelist.jsp?whatNodes=DEAD"),
             "Dead Datanode (Decommissioned)");
->>>>>>> 6266273c
         toXmlItemBlock(doc, "Software Version", nn.softwareVersion);
         doc.endTag(); // node
       }
@@ -637,11 +628,7 @@
     int liveDecomCount = 0;
     int deadDatanodeCount = 0;
     int deadDecomCount = 0;
-<<<<<<< HEAD
-    String httpAddress = null;
-=======
     URL httpAddress = null;
->>>>>>> 6266273c
     String softwareVersion = "";
   }
 
@@ -844,11 +831,7 @@
     doc.startTag("item");
     doc.attribute("label", label);
     doc.attribute("value", value);
-<<<<<<< HEAD
-    doc.attribute("link", "///" + url);
-=======
     doc.attribute("link", url.toString());
->>>>>>> 6266273c
     doc.endTag(); // item
   }
 
@@ -917,11 +900,7 @@
      *
      * As a result, we just hard code the connection as an HTTP connection.
      */
-<<<<<<< HEAD
-    URL url = new URL("http://" + httpAddress + JMX_QRY);
-=======
     URL url = new URL(httpAddress.toURL(), JMX_QRY);
->>>>>>> 6266273c
     return readOutput(url);
   }
   /**
