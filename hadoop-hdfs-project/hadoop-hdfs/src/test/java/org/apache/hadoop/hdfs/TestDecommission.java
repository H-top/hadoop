--- conflicted
+++ resolved
@@ -43,7 +43,6 @@
 import org.apache.hadoop.hdfs.protocol.HdfsConstants.DatanodeReportType;
 import org.apache.hadoop.hdfs.protocol.LocatedBlock;
 import org.apache.hadoop.hdfs.server.namenode.FSNamesystem;
-import org.apache.hadoop.hdfs.server.namenode.HostFileManager;
 import org.apache.hadoop.hdfs.server.namenode.NameNode;
 import org.apache.hadoop.hdfs.server.namenode.NameNodeAdapter;
 import org.apache.hadoop.test.PathUtils;
@@ -441,9 +440,6 @@
         DFSClient client = getDfsClient(cluster.getNameNode(i), conf);
         assertEquals("All datanodes must be alive", numDatanodes, 
             client.datanodeReport(DatanodeReportType.LIVE).length);
-<<<<<<< HEAD
-        assertNull(checkFile(fileSys, file1, replicas, decomNode.getXferAddr(), numDatanodes));
-=======
         // wait for the block to be replicated
         int tries = 0;
         while (tries++ < 20) {
@@ -458,7 +454,6 @@
         }
         assertTrue("Checked if block was replicated after decommission, tried "
             + tries + " times.", tries < 20);
->>>>>>> fbf12270
         cleanupFile(fileSys, file1);
       }
     }
@@ -499,9 +494,6 @@
       DFSClient client = getDfsClient(cluster.getNameNode(i), conf);
       assertEquals("All datanodes must be alive", numDatanodes, 
           client.datanodeReport(DatanodeReportType.LIVE).length);
-<<<<<<< HEAD
-      assertNull(checkFile(fileSys, file1, replicas, decomNode.getXferAddr(), numDatanodes));
-=======
       int tries =0;
       // wait for the block to be replicated
       while (tries++ < 20) {
@@ -516,7 +508,6 @@
       }
       assertTrue("Checked if block was replicated after decommission, tried "
           + tries + " times.", tries < 20);
->>>>>>> fbf12270
 
       // stop decommission and check if the new replicas are removed
       recomissionNode(decomNode);
